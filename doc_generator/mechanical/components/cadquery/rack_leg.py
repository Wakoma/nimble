from math import floor
import cadscript as cad
import nimble_builder

length = 294.0
hole_spacing = 14.0
long_axis_hole_dia = 4.6
mounting_holes_dia = 3.6

<<<<<<< HEAD

def make_rack_leg(length, hole_spacing, long_axis_hole_dia, mounting_holes_dia) -> cad.Body:
    # Construct the overall shape
    beam = cad.make_box(nimble_builder.beam_width, nimble_builder.beam_width, length)
    beam = beam.fillet("|Z", nimble_builder.corner_fillet)

    # Long-axis hole for connecting multiple leg sections together
    long_axis_hole = cad.make_sketch()
    long_axis_hole.add_circle(diameter=long_axis_hole_dia)
    beam = beam.cut_extrude(">Z", long_axis_hole, -length)

    # Calculate the count of the holes in the Y direction based on the total length
    number_of_holes = int(floor(length / hole_spacing))

    # Mounting holes
    mount_hole_ptn = cad.pattern_grid(count_x=1, count_y=number_of_holes, spacing_y=hole_spacing)
=======
def make_rack_leg(length=294.0, hole_spacing=14.0, long_axis_hole_dia=4.6, mounting_holes_dia=3.6):
    # Construct the overall shape
    leg = cad.make_box(20, 20, length)
    leg = leg.fillet("|Z", 2.0)

    # Long-axis hole for connecting multiple leg sections together
    long_axis_hole = cad.make_sketch()
    long_axis_hole.add_circle(diameter = long_axis_hole_dia)
    leg = leg.cut_extrude(">Z", long_axis_hole, -length)
    
    # Channel cutouts
    sketch = cad.make_sketch()
    sketch.add_polygon([(-2.5, -1.5), (-5, 1.5), (5, 1.5), (2.5, -1.5)])
    for angle in [0,90,180,270]:
        s = sketch.copy().move([0,10]).rotate(angle)
        leg.cut_extrude("<Z", s, -length)

    # Calculate the count of the holes in the Y direction based on the total length
    number_of_holes = int(length * ((length / hole_spacing) / length))

    # Mounting holes
    mount_hole_ptn = cad.pattern_grid(spacing_x=1.0, spacing_y=hole_spacing, count_x=1, count_y=number_of_holes)
>>>>>>> 064ceb5a
    sketch = cad.make_sketch()
    sketch.add_circle(diameter=mounting_holes_dia, positions=mount_hole_ptn)

<<<<<<< HEAD
    beam.cut_extrude("<Y", sketch, -nimble_builder.beam_width)
    beam.cut_extrude("<X", sketch, -nimble_builder.beam_width)

    # move the lower end of the beam to the origin
    beam.move_to_origin("Z")
=======
    leg.cut_extrude("<Y", sketch, -20.0)
    leg.cut_extrude("<X", sketch, -20.0)
>>>>>>> 064ceb5a

    return leg

<<<<<<< HEAD

print(f"Creating rack leg with length: {length}, hole spacing: {hole_spacing}")
result = make_rack_leg(length, hole_spacing, long_axis_hole_dia, mounting_holes_dia)
cad.show(result)  # when run in cq-cli, will return result
=======
# Handle different execution environments, including ExSource-Tools
if "show_object" in globals() or __name__ == "__cqgi__":
    # CQGI should execute this whenever called
    leg = make_rack_leg(length, hole_spacing, long_axis_hole_dia, mounting_holes_dia)
    show_object(leg.cq())
>>>>>>> 064ceb5a
<|MERGE_RESOLUTION|>--- conflicted
+++ resolved
@@ -7,72 +7,34 @@
 long_axis_hole_dia = 4.6
 mounting_holes_dia = 3.6
 
-<<<<<<< HEAD
 
 def make_rack_leg(length, hole_spacing, long_axis_hole_dia, mounting_holes_dia) -> cad.Body:
     # Construct the overall shape
-    beam = cad.make_box(nimble_builder.beam_width, nimble_builder.beam_width, length)
-    beam = beam.fillet("|Z", nimble_builder.corner_fillet)
+    leg = cad.make_box(nimble_builder.beam_width, nimble_builder.beam_width, length)
+    leg = leg.fillet("|Z", nimble_builder.corner_fillet)
 
     # Long-axis hole for connecting multiple leg sections together
     long_axis_hole = cad.make_sketch()
     long_axis_hole.add_circle(diameter=long_axis_hole_dia)
-    beam = beam.cut_extrude(">Z", long_axis_hole, -length)
+    leg = leg.cut_extrude(">Z", long_axis_hole, -length)
 
     # Calculate the count of the holes in the Y direction based on the total length
     number_of_holes = int(floor(length / hole_spacing))
 
     # Mounting holes
     mount_hole_ptn = cad.pattern_grid(count_x=1, count_y=number_of_holes, spacing_y=hole_spacing)
-=======
-def make_rack_leg(length=294.0, hole_spacing=14.0, long_axis_hole_dia=4.6, mounting_holes_dia=3.6):
-    # Construct the overall shape
-    leg = cad.make_box(20, 20, length)
-    leg = leg.fillet("|Z", 2.0)
-
-    # Long-axis hole for connecting multiple leg sections together
-    long_axis_hole = cad.make_sketch()
-    long_axis_hole.add_circle(diameter = long_axis_hole_dia)
-    leg = leg.cut_extrude(">Z", long_axis_hole, -length)
-    
-    # Channel cutouts
-    sketch = cad.make_sketch()
-    sketch.add_polygon([(-2.5, -1.5), (-5, 1.5), (5, 1.5), (2.5, -1.5)])
-    for angle in [0,90,180,270]:
-        s = sketch.copy().move([0,10]).rotate(angle)
-        leg.cut_extrude("<Z", s, -length)
-
-    # Calculate the count of the holes in the Y direction based on the total length
-    number_of_holes = int(length * ((length / hole_spacing) / length))
-
-    # Mounting holes
-    mount_hole_ptn = cad.pattern_grid(spacing_x=1.0, spacing_y=hole_spacing, count_x=1, count_y=number_of_holes)
->>>>>>> 064ceb5a
     sketch = cad.make_sketch()
     sketch.add_circle(diameter=mounting_holes_dia, positions=mount_hole_ptn)
 
-<<<<<<< HEAD
-    beam.cut_extrude("<Y", sketch, -nimble_builder.beam_width)
-    beam.cut_extrude("<X", sketch, -nimble_builder.beam_width)
+    leg.cut_extrude("<Y", sketch, -nimble_builder.beam_width)
+    leg.cut_extrude("<X", sketch, -nimble_builder.beam_width)
 
     # move the lower end of the beam to the origin
-    beam.move_to_origin("Z")
-=======
-    leg.cut_extrude("<Y", sketch, -20.0)
-    leg.cut_extrude("<X", sketch, -20.0)
->>>>>>> 064ceb5a
+    leg.move_to_origin("Z")
 
     return leg
 
-<<<<<<< HEAD
 
 print(f"Creating rack leg with length: {length}, hole spacing: {hole_spacing}")
 result = make_rack_leg(length, hole_spacing, long_axis_hole_dia, mounting_holes_dia)
-cad.show(result)  # when run in cq-cli, will return result
-=======
-# Handle different execution environments, including ExSource-Tools
-if "show_object" in globals() or __name__ == "__cqgi__":
-    # CQGI should execute this whenever called
-    leg = make_rack_leg(length, hole_spacing, long_axis_hole_dia, mounting_holes_dia)
-    show_object(leg.cq())
->>>>>>> 064ceb5a
+cad.show(result)  # when run in cq-cli, will return result